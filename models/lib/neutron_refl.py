''' Library for reflectivity calculations with neutrons.
Programmed by Matts Bjorck
Last changed 2011-06-11
'''
from numpy import *
import math_utils as mu

def make_D(q_p,q_m):
    return mat([[1,1,0,0],[q_p,-q_p,0,0],[0,0,1,1],[0,0,q_m,-q_m]])
    
def make_P(q_p,q_m,d):
    return mat([[exp(-1.0j*q_p*d),0,0,0],[0,exp(1.0j*q_p*d),0,0],\
                [0,0,exp(-1.0j*q_m*d),0],[0,0,0,exp(1.0j*q_m*d)]])

def make_R(theta_diff):
    ct=cos(theta_diff/2.0)
    st=sin(theta_diff/2.0)
    return mat([[ct,0,st,0],[0,ct,0,st],[-st,0,ct,0],[0,-st,0,ct]])

def make_Sigma(q_p,q_m,sigma):
    ep=exp(-q_p**2*sigma**2)
    em=exp(-q_m**2*sigma**2)
    return mat([[ep,0,0,0],[0,1,0,0],[0,0,em,0],[0,0,0,1]])


<<<<<<< HEAD
def Refl(Q, wavelength, np, nm, d, M_ang):
=======
def ReflOld(Q,Vp,Vm,d,M_ang):
>>>>>>> e2cfe226
    ''' Calculates spin-polarized reflectivity according to S.J. Blundell 
        and J.A.C. Bland Phys rev. B. vol 46 3391 (1992)
        Input parameters:   Q : Scattering vector in reciprocal 
                                angstroms Q=4*pi/lambda *sin(theta)
                            wavelength: wavelenght of the neutron
                            np: Neutron ref. index for spin up
                            nm: Neutron ref. index for spin down
                            d: layer thickness
                            M_ang: Angle of the magnetic 
                                    moment(radians!) M_ang=0 =>M//nuetron spin
        No roughness is included!
        Returns:            (Ruu,Rdd,Rud,Rdu)
                            (up-up,down-down,up-down,down-up)
    '''
    k0 = (2*pi/wavelength)
    Vp = k0**2*(1-np**2)
    Vm = k0**2*(1-nm**2)
    # Assume first element=substrate and last=ambient!
    Q=Q/2.0
    # Wavevectors in the layers
    #Qi_p=sqrt(Q[:,newaxis]**2-Vp)
    #Qi_m=sqrt(Q[:,newaxis]**2-Vm)
    Qi_p = sqrt(np[-1]**2*Q[:, newaxis]**2 + (np**2 - np[-1]**2)*k0**2)
    Qi_m = sqrt(nm[-1]**2*Q[:, newaxis]**2 + (nm**2 - nm[-1]**2)*k0**2)
    #print Qi_p.shape
    #print d.shape
    #print M_ang.shape
    #M_ang=M_ang[::-1]
    #d=d[::-1]
    #Angular difference between the magnetization
    theta_diff=M_ang[1:]-M_ang[:-1] #Unsure but think this is correct
    #theta_diff=theta_diff[::-1]
    #print theta_diff
    def calc_mat(q_p,q_m,d,theta_diff):
        return make_D(q_p,q_m)*make_P(q_p,q_m,d)*make_D(q_p,q_m)**-1*make_R(theta_diff)

    #Calculate the transfer matrix - this implementation is probably REALLY slow...
    M=[make_D(qi_p[-1],qi_m[-1])**-1*make_R(theta_diff[-1])*reduce(lambda x,y:y*x,[calc_mat(q_p,q_m,di,theta_diffi)
           for q_p,q_m,di,theta_diffi in zip(qi_p[1:-1],qi_m[1:-1],d[1:-1],theta_diff[:-1])]
           ,make_D(qi_p[0],qi_m[0]))
           for qi_p,qi_m in zip(Qi_p,Qi_m)]
    #M=[make_D(qi_p[0],qi_m[0])**-1*make_R(theta_diff[0])*reduce(lambda x,y:y*x,[calc_mat(q_p,q_m,di,theta_diffi)
    #     for q_p,q_m,di,theta_diffi in zip(qi_p[1:-1],qi_m[1:-1],d[1:-1],theta_diff[1:])]
    #       ,make_D(qi_p[-1],qi_m[-1]))
    #       for qi_p,qi_m in zip(Qi_p,Qi_m)]
    #print 'Matrix calculated'
    #print M[0]
    # transform M into an array - for fast indexing
    M=array([array(m) for m in M])
    #print M.shape
    Ruu=(M[:,1,0]*M[:,2,2]-M[:,1,2]*M[:,2,0])/(M[:,0,0]*M[:,2,2]-M[:,0,2]*M[:,2,0])
    Rud=(M[:,3,0]*M[:,2,2]-M[:,3,2]*M[:,2,0])/(M[:,0,0]*M[:,2,2]-M[:,0,2]*M[:,2,0])
    Rdu=(M[:,1,2]*M[:,0,0]-M[:,1,0]*M[:,0,2])/(M[:,0,0]*M[:,2,2]-M[:,0,2]*M[:,2,0])
    Rdd=(M[:,3,2]*M[:,0,0]-M[:,3,0]*M[:,0,2])/(M[:,0,0]*M[:,2,2]-M[:,0,2]*M[:,2,0])
    #print 'Reflectivites calculated'
    return abs(Ruu)**2,abs(Rdd)**2,abs(Rud)**2,abs(Rdu)**2

#======================================================================
# New quicker way of doing spin pol. calcs.

ctype = complex128

def ass_X(k_p, k_m, theta_diff):
    ''' Make the interface transmission matrix for neutron reflection from 
    a interface.
    '''
    k_pj1 = k_p[:, :-1]
    k_pj = k_p[:, 1:]
    k_mj1 = k_m[:, :-1]
    k_mj = k_m[:, 1:]
    costd = cos(theta_diff/2.0)
    sintd = sin(theta_diff/2.0)
    X = zeros((4,4) + k_pj.shape, dtype = ctype)
    X[0,0] = costd*(k_pj1 + k_pj)/2/k_pj
    X[0,1] = -costd*(k_pj1 - k_pj)/2/k_pj
    X[0,2] = sintd*(k_pj + k_mj1)/2/k_pj
    X[0,3] = sintd*(k_pj - k_mj1)/2/k_pj
    #X[0] = X[0]/2/k_pj
    X[1,0] = X[0,1]#-(costd*(k_pj1 - k_pj))/(2*k_pj)
    X[1,1] = X[0,0]#(costd*(k_pj1 + k_pj))/(2*k_pj)
    X[1,2] = X[0,3]#(sintd*(k_pj - k_mj1))/(2*k_pj)
    X[1,3] = X[0,2]#(sintd*(k_pj + k_mj1))/(2*k_pj)
    X[2,0] = -(sintd*(k_pj1 + k_mj))/(2*k_mj)
    X[2,1] = (sintd*(k_pj1 - k_mj))/(2*k_mj)
    X[2,2] = (costd*(k_mj1 + k_mj))/(2*k_mj)
    X[2,3] = -(costd*(k_mj1 - k_mj))/(2*k_mj)
    X[3,0] = X[2,1]#(sintd*(k_pj1 - k_mj))/(2*k_mj)
    X[3,1] = X[2,0]#-(sintd*(k_pj1 + k_mj))/(2*k_mj)
    X[3,2] = X[2,3]#-(costd*(k_mj1 - k_mj))/(2*k_mj)
    X[3,3] = X[2,2]#(costd*(k_mj1 + k_mj))/(2*k_mj)
    
    return X

def gauss(q, sigma2):
    '''Fourier transform of the interface roughness weight function
    '''
    return exp(-q**2*sigma2/2.0)
    
def include_sigma(X, k_p, k_m, sigma, w = gauss):
    '''Function to include roughness into the interface matrix.
    '''
    sigma2 = sigma[...,:-1]**2
    k_pj1 = k_p[:, :-1]
    k_pj = k_p[:, 1:]
    k_mj1 = k_m[:, :-1]
    k_mj = k_m[:, 1:]
    X[0,0] = X[0,0]*w(k_pj - k_pj1, sigma2)
    X[0,1] = X[0,1]*w(k_pj + k_pj1, sigma2)
    X[0,2] = X[0,2]*w(k_pj - k_mj1, sigma2)
    X[0,3] = X[0,3]*w(k_pj + k_mj1, sigma2)
    X[1,0] = X[0,1]#X[1,0]*w(k_pj + k_pj1, sigma2)
    X[1,1] = X[0,0]#X[1,1]*w(k_pj - k_pj1, sigma2)
    X[1,2] = X[0,3]#X[1,2]*w(k_pj + k_mj1, sigma2)
    X[1,3] = X[0,2]#X[1,3]*w(k_pj - k_mj1, sigma2)
    X[2,0] = X[2,0]*w(k_mj - k_pj1, sigma2)
    X[2,1] = X[2,1]*w(k_mj + k_pj1, sigma2)
    X[2,2] = X[2,2]*w(k_mj - k_mj1, sigma2)
    X[2,3] = X[2,3]*w(k_mj + k_mj1, sigma2)
    X[3,0] = X[2,1]#X[3,0]*w(k_mj + k_pj1, sigma)
    X[3,1] = X[2,0]#X[3,1]*w(k_mj - k_pj1, sigma)
    X[3,2] = X[2,3]#X[3,2]*w(k_mj + k_mj1, sigma)
    X[3,3] = X[2,2]#X[3,3]*w(k_mj - k_mj1, sigma)
    return X

def ass_P(k_p, k_m, d):
    ''' Make the layer proagation matrix for a layer.
    '''
    P = zeros((4,4) + k_p.shape, dtype=ctype)
    P[0,0] = exp(-1.0J*k_p*d)
    P[1,1] = 1/P[0,0]#exp(1.0J*k_p*d)
    P[2,2] = exp(-1.0J*k_m*d)
    P[3,3] = 1/P[2,2]#exp(1.0J*k_m*d)
    return P


def Refl(Q, Vp, Vm, d, M_ang, sigma = None):
    '''A quicker implementation than the ordinary slow implementaion in Refl
    Calculates spin-polarized reflectivity according to S.J. Blundell 
        and J.A.C. Blnd Phys rev. B. vol 46 3391 (1992)
        The algorithm assumes that the first element in the arrays represents
        the substrate and the last the ambient layer.
        Input parameters:   Q : Scattering vector in reciprocal 
                                angstroms Q=4*pi/lambda *sin(theta)
                            Vp: Neutron potential for spin up
                            Vm: Neutron potential for spin down
                            d: layer thickness
                            M_ang: Angle of the magnetic 
                                    moment(radians!) M_ang=0 =>M//nuetron spin
                            sigma: The roughness of the upper interface.
        Returns:            (Ruu,Rdd,Rud,Rdu)
                            (up-up,down-down,up-down,down-up)
    '''
    # Assume first element=substrate and last=ambient!
    k_amb = Q[:, newaxis]/2.0
    # Wavevectors in the layers
    k_p = sqrt(k_amb**2 - Vp).astype(complex128)
    k_m = sqrt(k_amb**2 - Vm).astype(complex128)
    #Angular difference between the magnetization
    theta_diff=M_ang[1:] - M_ang[:-1]
    #if sigma == None:
    #    sigma = zeros(d.shape)
    # Assemble the interface reflectivity matrix
    X = ass_X(k_p, k_m, theta_diff)
    if sigma != None:
        X = include_sigma(X, k_p, k_m, sigma)
    # Assemble the layer propagation matrices
    P = ass_P(k_p, k_m, d)
    # Multiply the propagation matrices with the interface matrix
    PX = mu.dot4_Adiag(P[...,1:-1], X[...,:-1])
    # Multiply up the sample matrix
    M = mu.dot4(X[...,-1], reduce(mu.dot4, rollaxis(PX, 3)[::-1]))
    #print M.shape
    denom = M[0,0]*M[2,2]-M[0,2]*M[2,0]
    Ruu = (M[1,0]*M[2,2]-M[1,2]*M[2,0])/denom
    Rud = (M[3,0]*M[2,2]-M[3,2]*M[2,0])/denom
    Rdu = (M[1,2]*M[0,0]-M[1,0]*M[0,2])/denom
    Rdd = (M[3,2]*M[0,0]-M[3,0]*M[0,2])/denom
    
    return abs(Ruu)**2,abs(Rdd)**2,abs(Rud)**2,abs(Rdu)**2
    

if __name__=='__main__':
    Q=arange(0.01,0.2,0.0005)
    sld_Fe=8e-6
    sld_Fe_p=12.9e-6
    sld_Fe_m=2.9e-6
    sld_Pt=6.22e-6
    def pot(sld):
        lamda=5.0
        #return (2*pi/lamda)**2*(1-(1-lamda**2/2/pi*sld)**2)
        return sld/pi
    Vp=array([pot(sld_Pt),pot(sld_Fe_p),pot(sld_Pt),pot(sld_Fe_p),0])
    Vm=array([pot(sld_Pt),pot(sld_Fe_m),pot(sld_Pt),pot(sld_Fe_m),0])
    d=array([3,100,50,100,3])
    M_ang=array([0.0,45*pi/180,0.0,90*pi/180,0.0,])
    sigma=array([10.,10.,10.,10.,10.0])*0
    import time
    t1 = time.time()
    for i in range(10):
        r = Refl(Q,Vp,Vm,d,M_ang, sigma)
    t2 = time.time()
    for i in range(10):
        r_orig = ReflOld(Q,Vp,Vm,d,M_ang)
    t3 = time.time()
    print 'Old version: ', t3 - t2
    print 'New version: ', t2 - t1
    print 'Speedup: ', (t3 - t2)/(t2 - t1)
    from pylab import *
    #plot(Q,log10(r[0]+1e-6),Q,log10(r[1]+1e-6),Q,log10(r[2]+1e-6),Q,log10(r[3]+1e-6))
    #io.write_array(open('test.dat','w'),array(zip(Q,abs(r[0]),abs(r[1]),abs(r[2]))))
    for rc in r:
        plot(Q,log10(abs(rc)))
    for rc in r_orig:   
        plot(Q,log10(abs(rc)),'.')
    print 'Done'
    show()
    if True:
        import profile
        profile.run('[Refl(Q,Vp,Vm,d,M_ang, sigma) for i in range(50)]')
    <|MERGE_RESOLUTION|>--- conflicted
+++ resolved
@@ -23,18 +23,13 @@
     return mat([[ep,0,0,0],[0,1,0,0],[0,0,em,0],[0,0,0,1]])
 
 
-<<<<<<< HEAD
-def Refl(Q, wavelength, np, nm, d, M_ang):
-=======
 def ReflOld(Q,Vp,Vm,d,M_ang):
->>>>>>> e2cfe226
     ''' Calculates spin-polarized reflectivity according to S.J. Blundell 
         and J.A.C. Bland Phys rev. B. vol 46 3391 (1992)
         Input parameters:   Q : Scattering vector in reciprocal 
                                 angstroms Q=4*pi/lambda *sin(theta)
-                            wavelength: wavelenght of the neutron
-                            np: Neutron ref. index for spin up
-                            nm: Neutron ref. index for spin down
+                            Vp: Neutron potential for spin up
+                            Vm: Neutron potential for spin down
                             d: layer thickness
                             M_ang: Angle of the magnetic 
                                     moment(radians!) M_ang=0 =>M//nuetron spin
@@ -42,16 +37,11 @@
         Returns:            (Ruu,Rdd,Rud,Rdu)
                             (up-up,down-down,up-down,down-up)
     '''
-    k0 = (2*pi/wavelength)
-    Vp = k0**2*(1-np**2)
-    Vm = k0**2*(1-nm**2)
     # Assume first element=substrate and last=ambient!
     Q=Q/2.0
     # Wavevectors in the layers
-    #Qi_p=sqrt(Q[:,newaxis]**2-Vp)
-    #Qi_m=sqrt(Q[:,newaxis]**2-Vm)
-    Qi_p = sqrt(np[-1]**2*Q[:, newaxis]**2 + (np**2 - np[-1]**2)*k0**2)
-    Qi_m = sqrt(nm[-1]**2*Q[:, newaxis]**2 + (nm**2 - nm[-1]**2)*k0**2)
+    Qi_p=sqrt(Q[:,newaxis]**2-Vp)
+    Qi_m=sqrt(Q[:,newaxis]**2-Vm)
     #print Qi_p.shape
     #print d.shape
     #print M_ang.shape
