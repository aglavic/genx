# Functions for instrumental resolution corrections and area of illumination
# these are to be included in the Models class and Refl class
# Note that these function assumes a Gaussian spread in both the angular as well
# as in real space

# THis one really needs scipy
<<<<<<< HEAD
from numpy import (abs, arange, arccos, arcsin, arctan, arctan2, array, c_, complex64, complex128, convolve, cos,
                   cumsum, dot, exp, float32, float64, imag, isscalar, linspace, logical_not, maximum, minimum, ndarray,
                   newaxis, not_equal, ones, pi, r_, real, sin, sqrt, sum, tan, transpose, where, zeros)

=======
from numpy import (pi, sqrt, sin, cos, tan, arcsin, arccos, arctan, arctan2, real, imag, abs, cumsum, zeros, isscalar,
                   where, ones, linspace, exp, newaxis, transpose, arange, convolve, r_, array, not_equal, logical_not,
                   ones_like, zeros_like, conj, rollaxis, bitwise_not, allclose, append,
                   sum, dot, minimum, maximum, float32, float64, complex128, ndarray, float32, complex64, c_)
>>>>>>> fbc47295
try:
    # trapz removed in numpy 2.x
    from numpy import trapezoid as trapz
except ImportError:
    from numpy import trapz

from scipy.special import erf

from genx.core.custom_logging import iprint

rad = pi / 180.0
sqrt2 = sqrt(2.0)


# Intensity correction Gaussian beamprofile
def GaussIntensity(alpha, s1, s2, sigma_x):
    sinalpha = sin(alpha * rad)
    if s1 == s2:
        return erf(s2 / sqrt2 / sigma_x * sinalpha)
    else:
        common = sinalpha / sqrt2 / sigma_x
        return (erf(s2 * common) + erf(s1 * common)) / 2.0


# Specular foorprintcorrections square beamprofile
def SquareIntensity(alpha, slen, beamwidth):
    F = slen / beamwidth * sin(alpha * rad)
    return where(F <= 1.0, F, ones(F.shape))


####################################################################
## Resolution Functions (Normal Distributed=Gaussian)
#####################################################################

# Full Convlutions - vayring resolution


# Function to create a 1D vector for the resolution with the
# positions to calculate the reflectivity Qret and the weight
# of each point weight
# Inputs: Q - the Q values
#         dQ - the resolution
#         points - the number of points for the convolution
#         range how far the gaussian should be convoluted
def ResolutionVector(Q, dQ, points, range=3):
    Qres = Q + dQ * linspace(-range, range, points)[:, newaxis]
    weight = 1 / sqrt(2 * pi) / dQ * exp(-((transpose(Q[:, newaxis]) - Qres) ** 2) / dQ**2 / 2)
    Qret = Qres.flatten()
    return Qret, weight


# Include the resolution with Qret and weight calculated from ResolutionVector
# and I the calculated intensity at each point. returns the intensity
def ConvoluteResolutionVector(Qret, I, weight):
    Qret2 = Qret.reshape(weight.shape[0], weight.shape[1])
    I2 = I.reshape(weight.shape[0], weight.shape[1])
    norm_fact = trapz(weight, x=Qret2, axis=0)
    Int = trapz(I2 * weight, x=Qret2, axis=0) / norm_fact
    return Int


# Fast convlution - constant resolution
# constant spacing between data!
def ConvoluteFast(Q, I, dQ, range=3):
    Qstep = Q[1] - Q[0]
    resvector = arange(-range * dQ, range * dQ + Qstep, Qstep)
    weight = 1 / sqrt(2 * pi) / dQ * exp(-(resvector**2) / dQ**2 / 2)
    Iconv = convolve(
        r_[ones(resvector.shape) * I[0], I, ones(resvector.shape) * I[-1]], weight / weight.sum(), mode="same"
    )[resvector.shape[0] : -resvector.shape[0]]
    return Iconv


# Fast convolution - varying resolution
# constant spacing between the dat.
def ConvoluteFastVar(Q, I, dQ, range=3):
    Qstep = Q[1] - Q[0]
    steps = max(dQ * ones(Q.shape)) * range / Qstep
    weight = 1 / sqrt(2 * pi) / dQ * exp(-((Q[:, newaxis] - Q) ** 2) / dQ**2 / 2)
    Itemp = I[:, newaxis] * ones(I.shape)
    norm_fact = trapz(weight, axis=0)
    Int = trapz(Itemp * weight, axis=0) / norm_fact
    return Int


def QtoTheta(wavelength, Q):
    return arcsin(wavelength / 4.0 / pi * Q) / rad


def TwoThetatoQ(wavelength, TwoTheta):
    return 4.0 * pi / wavelength * sin(rad / 2.0 * TwoTheta)


########## Neutron Polarization #################
def get_pol_matrix(p1, p2, F1, F2):
    # @formatter:off
    P1 = array(
        [
            [1, 0, 0, 0],
            [0, 1, 0, 0],
            [F1, 0, (1.0 - F1), 0],
            [0, F1, 0, (1.0 - F1)],
        ]
    )
    P2 = array(
        [
            [1, 0, 0, 0],
            [F2, (1.0 - F2), 0, 0],
            [0, 0, 1, 0],
            [0, 0, F2, (1.0 - F2)],
        ]
    )
    P3 = array(
        [
            [(1.0 - p1), 0, p1, 0],
            [0, (1.0 - p1), 0, p1],
            [p1, 0, (1.0 - p1), 0],
            [0, p1, 0, (1.0 - p1)],
        ]
    )
    P4 = array(
        [
            [(1.0 - p2), p2, 0, 0],
            [p2, (1.0 - p2), 0, 0],
            [0, 0, (1.0 - p2), p2],
            [0, 0, p2, (1.0 - p2)],
        ]
    )
    # @formatter:on
    P = dot(dot(P1, P2), dot(P3, P4))
    return P


from . import USE_NUMBA

if USE_NUMBA:
    # try to use numba to speed up the calculation intensive functions:
    try:
        from .instrument_numba import GaussIntensity, QtoTheta, ResolutionVector, SquareIntensity, TwoThetatoQ
    except Exception as e:
        iprint("Could not use numba, no speed up from JIT compiler:\n" + str(e))<|MERGE_RESOLUTION|>--- conflicted
+++ resolved
@@ -4,17 +4,10 @@
 # as in real space
 
 # THis one really needs scipy
-<<<<<<< HEAD
-from numpy import (abs, arange, arccos, arcsin, arctan, arctan2, array, c_, complex64, complex128, convolve, cos,
-                   cumsum, dot, exp, float32, float64, imag, isscalar, linspace, logical_not, maximum, minimum, ndarray,
-                   newaxis, not_equal, ones, pi, r_, real, sin, sqrt, sum, tan, transpose, where, zeros)
-
-=======
 from numpy import (pi, sqrt, sin, cos, tan, arcsin, arccos, arctan, arctan2, real, imag, abs, cumsum, zeros, isscalar,
                    where, ones, linspace, exp, newaxis, transpose, arange, convolve, r_, array, not_equal, logical_not,
                    ones_like, zeros_like, conj, rollaxis, bitwise_not, allclose, append,
                    sum, dot, minimum, maximum, float32, float64, complex128, ndarray, float32, complex64, c_)
->>>>>>> fbc47295
 try:
     # trapz removed in numpy 2.x
     from numpy import trapezoid as trapz
