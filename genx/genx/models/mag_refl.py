--- conflicted
+++ resolved
@@ -325,7 +325,7 @@
     pol = instrument.getXpol()
     theory = instrument.getTheory()
     if not ((pol == 3 or pol == instrument_string_choices['xpol'][3]) and
-                (theory in [0,1]+instrument_string_choices['theory'][:2])):
+                (theory < 2 or theory in instrument_string_choices['theory'][:2])):
         #FootprintCorrections
         foocor = footprint_correction(instrument, theta)
         R = convolute_reflectivity(R, instrument, foocor, TwoThetaQz, weight)
@@ -532,10 +532,10 @@
         re = 2.8179402894e-5
         c = 1/(lamda**2*re/pi)
         dic = {'Re sl_xx':chi[0][0].real*c, 'Re sl_xy':chi[0][1].real*c, 'Re sl_xz':chi[0][2].real*c,
-               'Re sl_yy':chi[1][1].real*c,'Re sl_yz':chi[1][2].real*c,'Re sl_zz':chi[2][2].real*c,
-               'Im sl_xx':chi[0][0].imag*c, 'Im sl_xy':chi[0][1].imag*c, 'Im sl_xz':chi[0][2].imag*c,
-               'Im sl_yy':chi[1][1].imag*c,'Im sl_yz':chi[1][2].imag*c,'Im sl_zz':chi[2][2].imag*c,
-               'z':z, 'SLD unit': 'r_e/\AA^{3}'}
+                'Re sl_yy':chi[1][1].real*c,'Re sl_yz':chi[1][2].real*c,'Re sl_zz':chi[2][2].real*c,
+                'Im sl_xx':chi[0][0].imag*c, 'Im sl_xy':chi[0][1].imag*c, 'Im sl_xz':chi[0][2].imag*c,
+                'Im sl_yy':chi[1][1].imag*c,'Im sl_yz':chi[1][2].imag*c,'Im sl_zz':chi[2][2].imag*c,
+                'z':z, 'SLD unit': 'r_e/\AA^{3}'}
     else:
 
         new_size = len(d)*2
@@ -892,11 +892,7 @@
         B = lamda**2*re/pi*sl_m1
         C = lamda**2*re/pi*sl_m2
         g_0 = sin(theta*pi/180.0)
-<<<<<<< HEAD
-        chi, non_mag, mpy = xrmr.create_chi(g_0, lamda, A, 0.0*A, 
-=======
         chi, non_mag, mpy = xrmr.create_chi(g_0, lamda, A, 0.0*A,
->>>>>>> 56ad7694
                                                     B, C, M, d)
 
     return d, sl_c, sl_m1, sl_m2, M, chi, non_mag, mpy, sl_n, abs_n, mag_dens, mag_dens_x, mag_dens_y, z[0]
